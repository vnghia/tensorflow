--- conflicted
+++ resolved
@@ -56,15 +56,12 @@
         "aws-cpp-sdk-core/source/utils/crypto/factory/**/*.cpp",
         "aws-cpp-sdk-s3/include/**/*.h",
         "aws-cpp-sdk-s3/source/**/*.cpp",
-<<<<<<< HEAD
         "aws-cpp-sdk-transfer/include/**/*.h",
         "aws-cpp-sdk-transfer/source/**/*.cpp",
-=======
         "aws-cpp-sdk-core/source/monitoring/*.cpp",
         "aws-cpp-sdk-core/source/net/linux-shared/*.cpp",
         "aws-cpp-sdk-core/source/utils/memory/*.cpp",
         "aws-cpp-sdk-core/source/utils/crypto/openssl/*.cpp",
->>>>>>> 116bd072
     ]),
     hdrs = [
         "aws-cpp-sdk-core/include/aws/core/SDKConfig.h",
