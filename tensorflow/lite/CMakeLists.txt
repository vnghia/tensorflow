--- conflicted
+++ resolved
@@ -266,13 +266,9 @@
    "${TENSORFLOW_SOURCE_DIR}"
    "${TFLITE_FLATBUFFERS_SCHEMA_DIR}"
 )
-<<<<<<< HEAD
+
+# TFLite library
 add_library(tensorflow-lite
-=======
-
-# TFLite library
-add_library(tensorflowlite
->>>>>>> 70164cac
   ${TFLITE_CORE_API_SRCS}
   ${TFLITE_CORE_SRCS}
   ${TFLITE_C_SRCS}
@@ -311,24 +307,11 @@
     ruy
     ${TFLITE_TARGET_DEPENDENCIES}
 )
-<<<<<<< HEAD
-target_include_directories(tensorflow-lite
-  PUBLIC
-   "${TENSORFLOW_SOURCE_DIR}"
-  PRIVATE
-    "${TFLITE_FLATBUFFERS_GEN_DIR}"
-)
 target_compile_options(tensorflow-lite
   PUBLIC ${TFLITE_TARGET_PUBLIC_OPTIONS}
   PRIVATE ${TFLITE_TARGET_PRIVATE_OPTIONS}
 )
 add_library(tensorflow::tensorflowlite ALIAS tensorflow-lite)
-=======
-target_compile_options(tensorflowlite
-  PUBLIC ${TFLITE_TARGET_PUBLIC_OPTIONS}
-  PRIVATE ${TFLITE_TARGET_PRIVATE_OPTIONS}
-)
-add_library(tensorflow::tensorflowlite ALIAS tensorflowlite)
 
 # Benchmark Tool
 populate_source_vars("${TFLITE_SOURCE_DIR}/tools/benchmark"
@@ -348,7 +331,7 @@
 )
 
 list(APPEND TFLITE_BENCHMARK_LIBS
-  tensorflowlite
+  tensorflow-lite
   ${CMAKE_DL_LIBS}
 )
 
@@ -369,5 +352,4 @@
 )
 target_link_libraries(benchmark_model
     ${TFLITE_BENCHMARK_LIBS}
-)
->>>>>>> 70164cac
+)