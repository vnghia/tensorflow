--- conflicted
+++ resolved
@@ -167,10 +167,7 @@
         "@org_python_pypi_backports_weakref//:LICENSE",
     ] + if_mkl([
         "//third_party/mkl:LICENSE",
-<<<<<<< HEAD
         "//third_party/mkl_dnn:LICENSE",
-    ]) + tf_additional_license_deps(),
-=======
     ]) + if_not_system_lib(
         "grpc",
         [
@@ -179,7 +176,6 @@
             "@grpc//third_party/address_sorting:LICENSE",
         ],
     ) + tf_additional_license_deps(),
->>>>>>> 8fc498b9
 )
 
 sh_binary(
